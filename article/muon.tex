--- conflicted
+++ resolved
@@ -118,9 +118,6 @@
 \end{enumerate}
 
 \section{Literature review}
-<<<<<<< HEAD
-TO-DO
-=======
 Our review primarily focuses on the Muon and Shampoo optimizers, as our algorithm extends the ideas used to derive these methods. We highlight the advantages and disadvantages of these approaches, the unique effects they introduce, and compare them to Neon.
 
 \subsection{Muon optimizer}
@@ -146,7 +143,6 @@
 Recent developments in optimization techniques show that utilizing the matrix structure of weights in neural networks can be very beneficial. Optimizers following this path converge faster in terms of iterations or epochs and often even FLOPs, but have a high iteration cost. Neon seeks to decrease the iteration cost while preserving fast convergence.
 
 While the uniqie advantages and effects introduced by Neon are yet to be discovered, we can already say that our new optimizer introduces additional overhead of $???$[Depends on variant of Neon we choose] FLOPS per $m \times n$ weight matrix, which is much better then $O(m n \min\{m, n\})$ for Muon optimizer and $O(n^3 + m^3)$ for Shampoo. 
->>>>>>> 09fd3fdd
 
 \section{Quality metrics}
 \begin{enumerate}
