%\documentclass[wcp,gray]{jmlr} % test grayscale version
 %\documentclass[wcp]{jmlr}% former name JMLR W\&CP
\documentclass[pmlr]{jmlr}% new name PMLR (Proceedings of Machine Learning)
\input{math_commands.tex}
\RequirePackage{graphicx}
 % The following packages will be automatically loaded:
 % amsmath, amssymb, natbib, graphicx, url, algorithm2e
 \usepackage{booktabs}
 %\usepackage{rotating}% for sideways figures and tables
\usepackage{longtable}% for long tables
\usepackage{xcolor}% required by colortbl
\usepackage{colortbl}% for colored table rules (required by arydshln)
\usepackage{arydshln}% for dashed lines in tables

\makeatletter
\def\set@curr@file#1{\def\@curr@file{#1}} %temp workaround for 2019 latex release
\makeatother
\usepackage[load-configurations=version-1]{siunitx} % newer version

% Load required packages for custom math commands
\usepackage{mathtools}
\usepackage{bm}





% Norms and operators
\newcommand{\norm}[1]{\lVert #1\rVert}
\DeclarePairedDelimiter{\normf}{\|}{\|_\mathrm{F}}
\DeclarePairedDelimiter{\norms}{\|}{\|_{\mathrm{2}}}
\DeclarePairedDelimiter{\normc}{\|}{\|_{\mathrm{C}}}
\DeclarePairedDelimiter{\normn}{\|}{\|_{*}}
\newcommand{\normkfk}[1]{\|#1\|_{\text{KF-}k}}
\DeclarePairedDelimiter{\normfstar}{\|}{\|_\mathrm{F*}}
\DeclarePairedDelimiter{\normftwo}{\|}{\|_\mathrm{F2}}
\DeclarePairedDelimiter{\abs}{\lvert}{\rvert}

% Inner product notation
\def\<#1,#2>{\langle #1,#2\rangle}

% Math operators
\DeclareMathOperator{\tr}{tr}
\DeclareMathOperator{\diag}{diag}

% Custom shortcuts
\renewcommand{\epsilon}{\varepsilon}
\newcommand{\Rmn}{\R^{m\times n}}

% change the arguments, as appropriate, in the following:
\jmlrvolume{tbd}
\jmlryear{2025}
\jmlrworkshop{International Conference on Computational Optimization}

\title[Ky Fan Norms, Duals, and Norm Combinations for Matrix Optimization]{The Ky Fan Norms and Beyond: Dual Norms and Combinations for Matrix Optimization}

\author{\Name{Alexey Kravatskiy}
       \Email{kravtskii.aiu@phystech.edu}\\
       \addr MIPT
       \AND
       \Name{Ivan Kozyrev}
       \Email{kozyrev.in@phystech.edu}\\
       \addr MIPT, INM RAS
       \AND
       \Name{Nikolai Kozlov}
       \Email{kozlov.na@phystech.edu}\\
       \addr MIPT
       \AND
       \Name{Alexander Vinogradov}
       \Email{vinogradov.am@phystech.edu}\\
       \addr MIPT
       \AND
       \Name{Daniil Merkulov}
       \Email{daniil.merkulov@phystech.edu}\\
       \addr MIPT, Skoltech, HSE, AI4Science
       \AND
       \Name{Ivan Oseledets}
       \Email{i.oseledets@skoltech.ru}\\
       \addr AIRI, Skoltech, INM RAS
}

\begin{document}

\maketitle

\begin{abstract}
	In this article, we explore the use of various matrix norms for optimizing functions of weight matrices, a crucial problem in training large language models. Moving beyond the spectral norm underlying the Muon update, we leverage duals of the Ky Fan $k$-norms to introduce a family of Muon-like algorithms we name \emph{Fanions}, which are closely related to Dion. By working with duals of convex combinations of the Ky Fan $k$-norms with either the Frobenius norm or the $l_\infty$ norm, we construct the families of \emph{F-Fanions} and \emph{S-Fanions}, respectively. Their most prominent members are \emph{F-Muon} and \emph{S-Muon}. We complement our theoretical analysis with an extensive empirical study of these algorithms across a wide range of tasks and settings, demonstrating that F-Muon and S-Muon consistently match Muon's performance, while outperforming vanilla Muon on synthetic linear least squares problems.
\end{abstract}

\section{Introduction}

Minimizing loss functions in unprecedentedly high-dimensional spaces has recently become an integral and crucial part in training large language models. Hence, new scalable, time- and memory-efficient algorithms have been demanded. Besides well-known Adam \citep{kingma2014adam} and AdamW \citep{loshchilov2017decoupled}, recently proposed Muon \citep{jordan2024muon} has shown promising results on training very large models \citep{liu2025muon}. Its key difference from Adam and AdamW is that it has been constructed specifically for optimizing functions of weight matrices, which are common in deep learning.

From a theoretical perspective, a key innovation of Muon was its principled derivation of the update rule, which emerged as the solution to an optimization problem constrained by the RMS-to-RMS norm (a scaled version of the spectral norm) \citep{bernstein2025deriving}.

Motivated by the success of Muon, many generalizations and variations of it were proposed. Among the notable ones are Scion \citep{pethick2025training}, Dion \citep{ahn2025dion} and Gluon \citep{riabinin2025gluon}. Those works try to explain Muon's efficiency and establish convergence bounds. One central question, however, remains unanswered:

\emph{In deriving Muon's update step, why should one constrain by the spectral or any other operator norm? How would alternative norms affect performance and computational cost?}

In this article, we tackle this question by showing that there are many viable non-operator norms. We leverage the family of norms dual to Ky Fan $k$-norms to derive a new family of \emph{Fanions}, algorithms with low-rank updates. This approach theoretically explains the backbone of Dion's update \citep{ahn2025dion} and generalizes the memory-motivated application of the nuclear norm to Sharpness-Aware Minimization \citep{pethick2025sam}. As was done with Muon, we develop an effective procedure for computing Fanions' updates. The Lanczos algorithm, which is described and compared with its competitors in \sectionref{sec:matrix-side}, is the most operation-efficient algorithm, though it currently lacks an effective GPU- and PyTorch-friendly implementation.

Working with dual norms and various convex combinations of norms, we construct the families of \emph{F-Fanions} and \emph{S-Fanions}, which are hybrids of Muon with NormalizedSGD and SignSGD, respectively.

After that in \sectionref{sec:experiments} compare the performance of these algorithm families on various model and real-world problems:
\begin{itemize}
	\item Synthetic least squares experiment
	\item CIFAR-10 airbench \citep{cifar2023airbench}
<<<<<<< HEAD
	\item Pre-training NanoGPT and GPT-2 Medium on FineWeb dataset \citep{modded_nanogpt_2024}
	\item Fine-tuning NanoGPT on Tiny Stories \citep{eldan2023tinystoriessmalllanguagemodels}
=======
	\item Pre-training NanoGPT on FineWeb dataset \citep{modded_nanogpt_2024}
  \item Pre-training GPT-2 medium 
	\item Fine-tuning NanoGPT on Tiny Stories dataset \citep{eldan2023tinystoriessmalllanguagemodels}
>>>>>>> c40078da
\end{itemize}

Our experiments reveal important insights into the role of matrix norms in optimization. First, using the example of Neon (the rank-one Fanion), we show that not every LMO-based algorithm is effective, despite sharing the same asymptotics in the general bounds of \citep{kovalev2025understanding} and \citep{riabinin2025gluon}. This suggests that existing theoretical guarantees should be refined to better explain empirical performance.

Most notably, our experiments on real-world tasks demonstrate that the choice of underlying matrix norm is remarkably flexible. On CIFAR-10 airbench, properly-tuned F-Muon and S-Muon achieve $94.02 \pm 0.13\%$ and $94.03 \pm 0.13\%$ accuracy, matching Muon's $94.01 \pm 0.13\%$ performance. On NanoGPT pre-training, F-Muon achieves 3.281 cross-entropy loss, while fully-tuned Muon achieves 3.279. Finally, S-Muon matches Muon on fine-tuning NanoGPT on Tiny Stories, while F-Muon is far more resistant to learning rate choice than Muon. These results show that Muon-like algorithms can maintain competitive performance even when the underlying norm constraint is significantly modified, providing an affirmative answer to the central question posed above. Moreover, the tools from \sectionref{sec:conic_combo} give researchers considerable flexibility in designing algorithms that need not be direct modifications of Muon.

\section{Preliminaries: Linear Minimization Oracle Framework}

Training a neural network is essentially an optimization of a function of several weight matrices and a few vectors. Let us start by considering the problem of minimizing a differentiable function of a \emph{single} matrix (the connection to the general case is presented in \sectionref{sec:lmo_for_nn}):
\begin{equation}\label{eq:matrix_problem}
	F(\cdot)\colon \Rmn \to \R\,,\qquad F(\mX) \to \min_{\mX \in \Rmn}\,
\end{equation}
We equip the matrix space $\Rmn$ with a standard dot product $\<\cdot, \cdot> \to \R$ and a norm $\norm{\cdot}\colon \Rmn \to \R_+$, which does not have to coincide with the Frobenius norm $\normf{\cdot} = \<\cdot,\cdot>$. The dual norm $\norm{\cdot}^\dagger\colon \Rmn \to \R_+$ that is associated with $\norm{\cdot}$ is defined as
\begin{equation}\label{eq:dual_norm}
	\norm{\mM}^\dagger = \sup_{\mD \in \Rmn\,:\norm{\mD}\leq 1} \<\mM,\mD>\,.
\end{equation}

Such problems can be solved with an iterative algorithm based on the Linear Minimization Oracle (LMO):
\begin{equation}\label{eq:lmo}
	\mathrm{LMO}(\mM^t) \in \argmin_{\mD \in \cS} \langle\mM^t, \mD\rangle\,,
\end{equation}
where $\mM^t$ is the effective update direction and $\cS \subset \Rmn$ is a constraint set. The algorithm proceeds as:
\begin{equation}\label{eq:simple_update}
  \begin{aligned}
  \mB^t &= \beta \mB^{t-1} + (1 - \beta) \nabla F(\mX^t) \quad \text{(momentum buffer)},\\
  \mM^t &= \begin{cases}
  \nabla F(\mX^t) & \text{(no momentum)},\\
  \mB^t & \text{(heavy ball)},\\
  \nabla F(\mX^t) + \beta \mB^t & \text{(approximate Nesterov)},
  \end{cases}\\
  \mX^{t + 1} &= \mX^t + \gamma_t\mathrm{LMO}\left(\mM^t\right)\,,
  \end{aligned}
\end{equation}
where $\beta \in [0, 1)$ is the momentum coefficient. Throughout our experiments, we employ approximate Nesterov momentum, which matches the implementation in Muon and PyTorch SGD (\texttt{nesterov=True}). It uses the current gradient rather than the true lookahead gradient, trading theoretical guarantees for computational efficiency.

We are particularly interested in the case when $\cS$ is a unit ball in some norm $\norm{\cdot}$:
\[
\cS = \cB_{\norm{\cdot}} = \{ \mD \in \Rmn \mid \norm{\mD} \leq 1 \}\,.
\]
In this case,
\[
\argmin_{\mD \in \cS} \<\mM^t, \mD> = - \{ \mD \in \cB_{\norm{\cdot}} \mid \<\mM^t, \mD> = \norm{\mM^t}^\dagger\}\,,
\]
and the update for $\mX^{t + 1}$ in \equationref{eq:simple_update} simplifies to
\begin{equation}\label{eq:our_update}
	\mX^{t+1} = \mX^{t} - \gamma_t \{\mD \in \cB_{\norm{\cdot}} \mid \<\mM^t, \mD> = \norm{\mM^t}^\dagger\}\,.
\end{equation}

Using this formula, it is easy to compute updates for algorithms induced by various norms $\norm{\cdot}$:

\paragraph{Frobenius norm and Normalized SGD}
When the norm $\norm{\cdot}$ is the Frobenius norm $\normf{\cdot}$, \equationref{eq:our_update} turns into
\begin{equation}\label{eq:nsgd_update}
	\mX^{t+1} = \mX^{t} - \gamma_t \frac{\mM^t}{\normf{\mM^t}}\,,
\end{equation}
which recovers Normalized SGD (NSGD).

\paragraph{Spectral norm and Muon}
When the norm is the spectral norm $\norms{\cdot}$, we get
\begin{equation}\label{eq:muon_update}
	\mX^{t+1} = \mX^{t} - \gamma_t \mU \mV^\top\,,
\end{equation}
which is Muon without the $\sqrt{m/n}$ factor.
Here, $\mM^t = \mU \mSigma \mV^\top$ is the Singular Value Decomposition (SVD) of $\mM^t$ ($\mU = [\vu_1, \vu_2, \dots, \vu_r]$, $\mSigma = \diag(\sigma_1, \sigma_2, \dots, \sigma_r)$, and $\mV = [\vv_1, \vv_2, \dots, \vv_r]$). Muon can be recovered by taking the RMS-to-RMS norm: $\sqrt{n/m}\norms{\cdot}$.

\paragraph{Chebyshev norm and SignSGD}
When the norm is the Chebyshev norm $\normc{\cdot}$, we get
\begin{equation}\label{eq:signsgd_update}
	\mX^{t+1} = \mX^{t} - \gamma_t \sign(\mM^t)\,,
\end{equation}
which recovers SignSGD~\citep{bernstein2018signsgd}. Here, $\sign(\mM^t)$ denotes the element-wise sign function. SignSGD is particularly notable for its communication efficiency in distributed training, as it compresses gradients to 1-bit per parameter.

\section{Beyond the Spectral Norm: Fanions}

\subsection{The Rank Gap Problem}

Having examined the Frobenius norm (NSGD), spectral norm (Muon), and Chebyshev norm (SignSGD), all of which produce full-rank updates, we turn to the nuclear norm $\normn{\cdot}$.

\begin{lemma}\label{lemma:neon_update}
	When $\norm{\cdot} = \normn{\cdot}$, \equationref{eq:our_update} becomes
	\begin{equation}\label{eq:neon_update}
		\mX^{t+1} = \mX^{t} - \gamma_t \vu_1 \vv_1^\top\,.
	\end{equation}
\end{lemma}
\begin{proof}
Since $\normn{\cdot}^\dagger = \norms{\cdot}$, the goal is to reach $\<\mM^t, \mD> = \sigma_1$ in \equationref{eq:our_update}. Note that $\mD = \vu_1 \vv_1^\top$ delivers this value. Indeed, $\normn{\mD}=1$ and by the trace property and orthogonality of the singular vectors,
\[
\<\mM^t, \mD> =\<\mU \mSigma \mV^\top, \vu_1 \vv_1^\top> = \tr \diag({\sigma_1, 0, \dots, 0}) = \norms{\mM^t}\,,
\]
which completes the proof.
\end{proof}

We call this algorithm \emph{Neon}. The nuclear norm thus yields rank-one updates, in stark contrast to the full-rank updates of Muon, NSGD, and SignSGD. This raises a natural question: can we derive algorithms with updates of intermediate ranks?

\paragraph{Schatten norms}
\citep{cesista2025schattenp} considered Schatten-$p$ norms:
\[\norm{\mM^t}_{S_p} = \left(\sum_{i=1}^{\min(m, n)}\sigma_i^p\right)^{1/p}\,,
\]
which produce the update
\[
\mX^{t+1} = \mX^t - \gamma_t \mU \frac{\diag\left(\sigma_1^{q-1},\dots, \sigma_{\min(m,n)}^{q-1}\right)}{\left(\sum_{i=1}^{\min(m,n)}{\sigma_i^q}\right)^{\frac{q-1}{q}}}\mV^\top
\]
where $p$ and $q$ satisfy $p^{-1} + q^{-1} = 1$. This formula recovers Neon when $p\rightarrow1$ (provided $\sigma_1 > \sigma_2$, which holds on real data), NSGD when $p=2$, and Muon when $p\rightarrow\infty$.

However, Schatten norms do not fill the rank gap: when $p > 1$, the update has full rank, while when $p=1$, it has rank one. Moreover, computing the update for $p \neq 1, 2, \infty$ appears to require knowing all $\sigma_i$, making the problem as hard as computing the full SVD.

\paragraph{Ky Fan norms}
Another family of matrix norms offers a potential solution: the Ky Fan norms. For $k \in \{1, \dots, \min(m, n)\}$, the Ky Fan $k$-norm $\normkfk{\cdot}$ equals $\sum_{i=1}^{k}\sigma_i$, the sum of the $k$ largest singular values. Notable special cases include the Ky Fan $1$-norm (the spectral norm) and the Ky Fan $\min\{m, n\}$-norm (the nuclear norm).

To derive the update formula for arbitrary $k$, we use the expression for the norm dual to the Ky Fan $k$-norm (see, for instance \citep{bhatia2013matrix}, p. 96):
\[
    \normkfk{\cdot}^\dagger = \max\left\{\frac{1}{k} \normn{\cdot}, \norms{\cdot}\right\}\,.
\]
According to \equationref{eq:our_update}, we need to find $\mD$ such that $\normkfk{\mD} = 1$ and
\[
\<\mM^t, \mD> = \max\left\{\frac{1}{k}\sum_{i=1}^{\min(m,n)}\sigma_i,\ \sigma_1\right\}\,.
\]
The Neon update $\mD = \vu_1 \vv_1^\top$ achieves $\sigma_1$, while the scaled Muon update $\mD = \frac{1}{k}\mU\mV^\top$ achieves $\frac{1}{k}\sum_{i=1}^{\min(m,n)}\sigma_i$. Thus, the update is either
\[
\mX^{t+1} = \mX^{t} - \gamma_t \vu_1 \vv_1^\top\text{ or }\mX^{t+1} = \mX^{t} - \frac{\gamma_t}{k}\mU \mV^\top\,,
\]
depending on which of those two expressions achieves smaller residual on the linear function $L(\mX) := F(\mX^t) + \<\mM^t, \mX - \mX^t>$. The Ky Fan norms thus fail to close the rank gap: the resulting update is either rank-one or full-rank.

\subsection{Solution: Duals to Ky Fan Norms}

Unlike Schatten norms, which satisfy $\norm{\mM^t}_{S_p}^\dagger = \norm{\mM^t}_{S_q}$ (for $p^{-1} + q^{-1} = 1$) and are thus closed under dualization, Ky Fan norms are generally not. Only two exceptional cases exist: the dual of the Ky Fan $1$-norm $\norm{\cdot}_{\text{KF-}1}$ (the spectral norm) is the Ky Fan $\min(m,n)$-norm $\norm{\cdot}_{\text{KF-}\min(m,n)}$ (the nuclear norm), and vice versa. Thus working with duals of Ky Fan norms can open up new possibilities:

\begin{lemma}\label{lemma:ky_fan_update}
	When $\norm{\cdot} = \normkfk{\mM^t}^\dagger$, \equationref{eq:our_update} turns into:
	\begin{equation}\label{eq:ky_fan_update}
		\mX^{t+1} = \mX^{t} - \gamma_t \sum_{i=1}^{k}\vu_i \vv_i^\top\,.
	\end{equation}
\end{lemma}

\begin{proof}
Since $\norm{\cdot}^\dagger = \normkfk{\cdot}^{\dagger\dagger} = \normkfk{\cdot}$, the goal is to reach $\<\mM^t, \mD> = \normkfk{\mM^t}$ in \equationref{eq:our_update}. Note that $\mD = \sum_{i=1}^{k} \vu_i \vv_i^\top$ attains this value. Indeed,
\[
\<\mM^t, \mD> =\<\mU \mSigma \mV^\top, \sum_{i=1}^{k} \vu_i \vv_i^\top> = \sum_{i,j=1}^{r, k}\<\vu_i \sigma_i \vv_i^\top, \vu_j \vv_j^\top> = \sum_{i=1}^{k}\sigma_i = \normkfk{\mM^t}\,,
\]
which completes the proof.
\end{proof}

These updates define the \emph{Fanion} family of LMO-based algorithms, each operating under a norm $\normkfk{\mM^t}^\dagger$. We denote the algorithm for a particular $k$ as \emph{Fanion-$k$}. This family elegantly bridges the rank gap, providing updates of any intermediate rank $k$.

\paragraph{Connection to existing algorithms}
The Fanion family unifies several known algorithms:
\begin{itemize}
	\item \textbf{Neon} is Fanion-1 (rank-one updates)
	\item \textbf{Muon} is Fanion-$\min\{m,n\}$ (full-rank updates)
	\item \textbf{Dion} (unsharded): The rank-$r$ Dion (Algorithm 1 from \citep{ahn2025dion}) without error feedback and without scaling of the update is actually Fanion-$r$ (see \citep{pethick2025understandingdion}, where Dion is written in a notation more similar to ours)
\end{itemize}

In \sectionref{sec:matrix-side}, we will discuss how to efficiently compute Fanion updates using the Lanczos algorithm.

\section{Conic Combination of LMO-algorithms is an LMO-algorithm}
\label{sec:conic_combo}

Simply applying norms dual to Ky Fan $k$-norms, however, does not provide sufficient algorithmic diversity for our purposes. We now consider linear combinations of LMO-based algorithms and show that these combinations are themselves LMO-algorithms.

\subsection{General Case}
We begin with a well-known result on dual norms (see, e.g., \citep[Table 1]{yu2012arithmetic}).

\begin{lemma}\label{lemma:dual_to_conv_comb}
	Let $\norm{\cdot}_{(1)},\dots,\norm{\cdot}_{(n)}$ be norms on a finite-dimensional Euclidean space, and let $\alpha_1,\dots,\alpha_n$ be non-negative reals. Define
	\[
		\norm{\cdot} := \sum_{i = 1}^n \alpha_i \norm{\cdot}_{(i)}.
	\]
	Then the dual unit ball of $\norm{\cdot}$ satisfies
	\[
		\cB_{\norm{\cdot}^\dagger}
		= \sum_{i = 1}^n \alpha_i \cB_{\norm{\cdot}_{(i)}^\dagger}
	\]
	where $\sum$ denotes the Minkowski sum and $\cB_{\norm{\cdot}_{(i)}^\dagger}$ is the unit ball of the dual norm $\norm{\cdot}_{(i)}^\dagger$.
\end{lemma}

A proof is provided in the appendix (see \sectionref{sec:proof_dual_conv_comb}).

\begin{lemma}\label{lemma:lin_comb_lmo}
	Let $\norm{\cdot}_{(1)}, \dots, \norm{\cdot}_{(n)}$ be norms on a finite-dimensional Euclidean space, and let $\alpha_1, \dots, \alpha_n$ be non-negative reals. Consider Linear Minimization Oracles $\mathrm{LMO}_{1}, \dots, \mathrm{LMO}_{n}$, corresponding to the unit balls of these norms. Then, $\sum_{i = 1}^n \alpha_i \mathrm{LMO}_{i}$ is the LMO corresponding to the norm $\norm{\cdot}$ dual to the $\sum_{i = 1}^n \alpha_i \norm{\cdot}_{(i)}^\dagger$.
\end{lemma}

\begin{proof}
	Using \lemmaref{lemma:dual_to_conv_comb} and the biduality property $\norm{\cdot}^{\dagger \dagger} = \norm{\cdot}$, we obtain the unit ball representation: $\cB_{\norm{\cdot}} = \sum_{i = 1}^n \alpha_i \cB_{\norm{\cdot}_{(i)}}$. The linear minimization problem over this ball can thus be transformed as follows:
	\[
	\argmin_{\mD \in \cB_{\norm{\cdot}}}\<\mM, \mD> = \argmin_{\mD_1 \in \alpha_i \cB_{\norm{\cdot}_{(1)}},\dots,\mD_n \in \alpha_n\cB_{\norm{\cdot}_{(n)}}}\<\mM, \sum_{i = 1}^n\mD_i> = \sum_{i = 1}^n \argmin_{D_i \in \cB_{\norm{\cdot}_{(i)}}}\<\mM, \mD_i>\,,
	\]
	where the last summation denotes the Minkowski sum. This immediately implies 
  \[
  \sum_{i = 1}^n \alpha_i \mathrm{LMO}_{i} \in \argmin_{\mD \in \cB_{\norm{\cdot}}}\<\mM, \mD>\,,
  \] 
  completing the proof.
\end{proof}

Applying this result to optimization algorithms yields the following corollary.

\begin{corollary}\label{corollary:lin_comb_alg}
	Let there be a finite family of LMO based algorithms indexed by $i = 1,\dots,n$, where the $\mX^{t + 1}$ update in the $i$-th algorithm is defined by
	\[
	\mX^{t + 1} - \mX^{t} = \gamma_t \mathrm{LMO}_{i}(\mM^{t})\,,
	\]
	and $\mathrm{LMO}_i$ corresponds to the unit ball of norm $\norm{\cdot}_i$. For arbitrary non-negative $\alpha_1,\dots,\alpha_n$, the algorithm with the update given by
	\[
	\mX^{t + 1} - \mX^{t} = \gamma_t \sum_{i = 1}^n \alpha_i \mathrm{LMO}_{\norm{\cdot}_{(i)}}(\mM^t)
	\]
	is an LMO-algorithm itself, with LMO corresponding to the unit ball of the norm $\norm{\cdot}$ dual to the norm given by $\sum_{i = 1}^n \alpha_i \norm{\cdot}_{(i)}^\dagger$.
\end{corollary}

\subsection{Frobeniusize Them: F-Muon and F-Neon}
We now construct concrete examples of algorithms obtained via linear combinations of LMO-algorithms. By \corollaryref{corollary:lin_comb_alg}, these combinations are themselves LMO-algorithms.

Combining Fanion-$k$ with NSGD yields a family of algorithms with updates
\begin{equation}\label{eq:nsgd_muon_update}
		\mX^{t+1} = \mX^{t} - \gamma_t \left(\alpha \sum_{i = 1}^k \vu_i \vv_i^\top + (1-\alpha)\frac{\mM^t}{\normf{\mM^t}}\right)\,.
\end{equation}
Recall that Fanion-$k$ operates under the dual to the Ky Fan $k$-norm, while NSGD operates under the self-dual Frobenius norm. By \corollaryref{corollary:lin_comb_alg}, this combination defines an LMO-algorithm with norm $\norm{\cdot}_{\mathrm{F-KF-k}}^\dagger$, where
\begin{equation}\label{eq:fkfk_norm}
	\norm{\cdot}_{\mathrm{F-KF-k}} = \alpha \normkfk{\cdot} + (1-\alpha)\normf{\cdot}\,.
\end{equation}
We call this family \emph{F-Fanions}.

The extremal members of this family are \emph{F-Neon} (with $k = 1$) and \emph{F-Muon} (with $k = \min\{m, n\}$). Additional information and visualizations for the $\normfstar{\cdot} = \norm{\cdot}_{\mathrm{F-KF-1}}$ norm appear in the appendix (see \equationref{eq:normfstardual}, \figureref{fig:fstardual}).

\subsection{Add SignSGD: S-Muon and S-Neon}

Similarly, combining Fanion-$k$ with SignSGD yields \emph{S-Fanion-$k$} with update
\begin{equation}\label{eq:sign_muon_update}
		\mX^{t+1} = \mX^{t} - \gamma_t \left(\alpha \sum_{i = 1}^k \vu_i \vv_i^\top + (1-\alpha)\eta\sign(\mM^t)\right)\,,
\end{equation}
where \texttt{sign\_lr\_coeff} $\eta$ is a scaling coefficient specific to SignSGD.

By \corollaryref{corollary:lin_comb_alg}, this defines an LMO-algorithm with norm $\norm{\cdot}_{\mathrm{C-KF-k}}^\dagger$, where
\begin{equation}\label{eq:ckfk_norm}
	\norm{\cdot}_{\mathrm{C-KF-k}} = \alpha \normkfk{\cdot} + \frac{1-\alpha}{\eta}\normc{\cdot}^\dagger\,.sec:lmo_for_nn
\end{equation}

The extremal members of this family are \emph{S-Neon} (with $k = 1$) and \emph{S-Muon} (with $k = \min\{m, n\}$).

\section{Computing the Updates}\label{sec:matrix-side}
We employ the thick-restart Lanczos method for the symmetric eigenvalue problem (TRLan) to compute the low-rank updates of Fanions. We apply TRLan to either $\mM^{t\top}\mM^t$ or $\mM^t \mM^{t\top}$, selecting whichever matrix is smaller. We use the CuPy implementation of \texttt{cupy.sparse.linalg.svds} \citep{cupy_svds_ref}, which internally relies on TRLan \citep{simonz1998thick}.

TRLan is specifically designed for efficiently approximating the largest singular values and corresponding singular vectors of very large matrices. The thick-restart strategy retains the most informative Ritz vectors across restarts, which dramatically accelerates convergence while maintaining moderate memory consumption. TRLan is particularly well-suited to our GPU setting because its dominant computational cost consists of a modest number of highly parallelizable matrix-vector multiplications (matvecs), and it avoids full reorthogonalization against the entire Krylov basis by employing short recurrence relations combined with thick restarting.

The per-cycle complexity is $\mathcal{O}(mn^2 + n^2k + nk^2)$, where $m \geq n$ are the dimensions of the target matrix and $k$ is the size of the retained subspace (typically $k \ll n$).

In \tableref{tbl:matrix_methods}, we compare TRLan against randomized SVD (RSVD) and simple power iterations for computing the rank-$k$ update used in Fanion-$k$ and related algorithms. Experiments are performed on dense random matrices with i.i.d. $\mathcal{N}(0,1)$ entries using CPU implementations for fair comparison.
We report:
\begin{itemize}
  \item $err_1$: relative error in the Frobenius norm of $\sum_i^k \vu_i \vv_i^T$,
  \item $err_2$: relative error in the Frobenius norm of $\sum_i^k \sigma_i \vu_i \vv_i^T$.
\end{itemize}

On $500\times500$ matrices, TRLan and RSVD require comparable wall-clock time, but TRLan delivers orders-of-magnitude lower error with far fewer matvecs. On larger $5000\times5000$ matrices, this advantage becomes even more pronounced: TRLan is 3-4 times faster than RSVD while using $\sim$30 times fewer matvecs at comparable or superior accuracy.

An interesting empirical observation is that RSVD tends to approximate the \emph{singular values} themselves reasonably well, but the reconstructed low-rank matrix exhibits noticeable deviation from the truncated SVD. In contrast, TRLan provides an excellent approximation to the truncated SVD matrix itself (low $err_2$), albeit at the cost of occasionally less accurate individual singular values. This makes TRLan the preferred choice for algorithms like Neon/Fanion-$k$ that only require the low-rank term $\sum \sigma_i \vu_i \vv_i^\top$, but less suitable for methods (e.g., Dion) that explicitly require accurate $\sigma_i$ for error feedback or step-size control.

A current practical limitation is the absence of a native PyTorch implementation of thick-restart Lanczos; existing PyTorch-based randomized SVD routines cannot match TRLan's accuracy-efficiency combination for the matrix reconstruction task.

For reference, \tableref{tbl:newton_schulz_reference} presents results for the Newton-Schulz polar decomposition iteration on the same matrices, where $err_1$ is the relative error of $\mU\mV^T$ (29-30 iterations to converge, resulting in a significantly higher matvec count than TRLan).

\begin{table}[ht]
\floatconts
  {tbl:matrix_methods}
  {\caption{Comparison of methods for computing rank-$k$ updates on dense random matrices (CPU, double precision). Lower is better in all columns.}}
  {%
    \begin{tabular}{|c|c|c|c|c|c|c|c|}
      \arrayrulecolor{black}\hline
      Matrix sizes & $k$  & Method           & Time (s) & Matvecs & Iterations & $err_1$         & $err_2$       \\
      \arrayrulecolor{black}\hline
      $500 \times 500$      & 5  & Power Iterations           & 0.062   & 2005    & 200        & 9.2$\cdot 10^{-3}$ & 9.1$\cdot10^{-3}$\\
      $500 \times 500$      & 5  & RSVD             & 0.017   & 1170    & 38         & 9.8$\cdot 10^{-3}$ & 9.6$\cdot10^{-3}$\\
      $500 \times 500$      & 5  & TRLan            & 0.018   & 131     & 65         & 9.6$\cdot 10^{-5}$ & 9.4$\cdot10^{-5}$\\
      \hdashline
      $500 \times 500$      & 50 & Power Iterations           & 0.44    & 43750   & 437      & 9.9$\cdot 10^{-3}$ & 9.0$\cdot10^{-3}$\\
      $500 \times 500$      & 50 & RSVD             & 0.61    & 6120    & 50      & 9.9$\cdot 10^{-3}$ & 9.1$\cdot10^{-3}$\\
      $500 \times 500$      & 50 & TRLan            & 0.16    & 462     & 231      & 3.3$\cdot 10^{-7}$ & 3.0$\cdot10^{-7}$\\
      \hdashline 
      $5000 \times 5000$    & 5  & Power Iterations           & 9.6     & 9065    & 906      & 8.6$\cdot 10^{-3}$ & 8.6$\cdot10^{-3}$\\
      $5000 \times 5000$    & 5  & RSVD             & 2.1     & 5640    & 187      & 9.7$\cdot 10^{-3}$ & 9.7$\cdot10^{-3}$\\
      $5000 \times 5000$    & 5  & TRLan            & 0.70    & 205     & 102      & 7.7$\cdot 10^{-3}$ & 7.7$\cdot10^{-3}$\\
      \arrayrulecolor{black}\hline
    \end{tabular}%
  }
\end{table}

\begin{table}[ht]
\floatconts
  {tbl:newton_schulz_reference}
  {\caption{Newton-Schulz iterations on the same matrices (for reference).}}
  {%
    \begin{tabular}{|c|c|c|c|c|}
      \arrayrulecolor{black}\hline
      Matrix size    & Time (s) & Matvecs & Iterations & $err_1$ \\
      \arrayrulecolor{black}\hline
      $500 \times 500$     & 0.041    & 27 000  & 27         & 4.8e-3  \\
      $5000 \times 5000$   & 26.4     & 290 000 & 29         & 6.5e-3  \\
      \arrayrulecolor{black}\hline
    \end{tabular}%
  }
\end{table}

\section{Experiments}\label{sec:experiments}

\subsection{Randomized Linear Least Squares}
\label{subsec:lls_exps}

We begin by evaluating F-Fanions on the following convex $L$-smooth problem:
\begin{equation}\label{eq:lls}
  F(\mX) = \frac{1}{2} \<(\mX-\mS), \mM (\mX - \mS) \mN> \to \min_{\mX \in \Rmn}\,
\end{equation}
where $\mX \in \Rmn$, $m=500$ and $n=500$ represent typical dimensions of a neural network weight matrix, $\mS \in \Rmn$, and $\mM \in \mathbb{S}^m_{+}$ and $\mN \in \mathbb{S}^n_{+}$ are positive-semidefinite matrices. The spectra of $\mM$ and $\mN$ are uniformly distributed on the interval $(0, 1)$. We set $\mS=0$ and initialize $\mX^0$ with entries drawn independently from $\cN(0, 0.01)$.

We evaluate several algorithms from the Fanion family and their convex combinations, using the update rule from \equationref{eq:simple_update} with approximate Nesterov momentum:
\begin{itemize}
  \item \textbf{Fanions:} Neon (Fanion-1), Fanion-2, Fanion-10, Fanion-100, and Muon (Fanion-500).
  \item \textbf{F-Fanions:} F-Neon (F-Fanion-1), F-Fanion-2, F-Fanion-10, F-Fanion-100, and F-Muon (F-Fanion-500) with $\alpha=1/2$.
  \item \textbf{S-Fanions:} S-Neon (S-Fanion-1), S-Fanion-2, S-Fanion-10, S-Fanion-100, and S-Muon (S-Fanion-500) with $\alpha=1/2$ and \texttt{sign\_lr\_coeff=0.01}.
\end{itemize}
We also include baselines Normalized SGD and SignSGD, which correspond to F-Fanion and S-Fanion respectively with $\alpha = 0$ and arbitrary $k$.

Since theoretical bounds \citep{kovalev2025understanding, riabinin2025gluon} rely on a loose norm bound $\norm{\cdot}\le \rho \normf{\cdot}$, we do not derive the learning rate or Nesterov momentum from the smoothness constants, which also depend on the choice of norm. Instead, we identify the \texttt{(lr, momentum)} pair that reaches the loss threshold of $0.001$ in the minimal number of iterations. This setting is both realistic and consistent with the corollaries of convergence theorems that propose constant learning rate and momentum coefficients.

We perform a grid search over the following hyperparameter ranges:
\begin{itemize}
  \item \texttt{momentum} $\in \{0.1, 0.2, 0.3, 0.4, 0.5, 0.6, 0.7, 0.8, 0.9, 0.95\}$ for all algorithms.
  \item \texttt{lr} $\in [0.005, 0.020]$ with step $0.001$ for Muon, F-Muon, and S-Muon.
<<<<<<< HEAD
  \item \texttt{lr} $\in [5\mathrm{e}{-5},\, 2\mathrm{e}{-4}]$ with step $1\mathrm{e}{-5}$.
=======
  \item \texttt{lr} $\in [5 \times 10^{-5}, 20 \times 10^{-5}]$ with step $10^{-5}$ for SignSGD.
>>>>>>> c40078da
  \item \texttt{lr} $\in [0.01, 0.10]$ with step $0.001$ for NSGD.
\end{itemize}
The tuned parameters and the number of iterations required to converge to $0.001$ are presented in \tableref{tbl:lls_lrs}. For intermediate-rank Fanions, F-Fanions, and S-Fanions, the hyperparameters \texttt{lr}, \texttt{momentum}, and \texttt{sign\_lr\_coeff} are set equal to those of Muon, F-Muon, and S-Muon respectively, as their loss decreases too slowly to reach $0.001$ within a reasonable tuning budget.

\begin{table}[htbp]
\floatconts
  {tbl:lls_lrs}
  {\caption{Tuning learning rates and momentum coefficients}}
  {%
    \begin{tabular}{|c|c|c|c|}
      \arrayrulecolor{black}\hline
      Algorithm & \texttt{lr}  & \texttt{momentum}  & Iterations to 0.001 loss \\
      \arrayrulecolor{black}\hline
      Muon & 0.007 & 0.5 & 1060 \\
      \hdashline
      NSGD & 0.08 & 0.95 & 1020 \\
      F-Muon & 0.015 & 0.7 & 910 \\
      \hdashline
      SignSGD & 0.016 $\times$ 0.01 & 0.95 & 2650 \\
      S-Muon & 0.011 & 0.9 & 890 \\
      \arrayrulecolor{black}\hline
    \end{tabular}%
  }
\end{table}

The results are presented in \figureref{fig:lls} with additional details in \sectionref{sec:lls_plots_section}.

\begin{figure}[htbp]
\floatconts
  {fig:lls}
  {\caption{Linear least squares problem for a 500x500 matrix}}
  {%
    \subfigure[The loss]{\label{fig:lls_loss}%
      \includegraphics[width=0.8\linewidth]{figs/simple_lls/loss_long_run_16_increase.pdf}}%
    \vspace{1em}
    \subfigure[The Frobenius norm of the gradient]{\label{fig:lls_fro_grad_norm}%
      \includegraphics[width=0.8\linewidth]{figs/simple_lls/gradient_frobenius_norm_vs_iteration_long_run.pdf}}
  }
\end{figure}

Both F-Muon and S-Muon converge faster to lower loss values and achieve lower Frobenius norms of the gradient than NSGD, Muon, or SignSGD.

\subsection{CIFAR-10 airbench}

We evaluate the algorithms on the CIFAR-10 airbench \citep{cifar2023airbench}. To assess the impact of the mixing parameter $\alpha$, we first run F-Muon for different values of $\alpha$ using hyperparameters tuned for vanilla Muon by Keller Jordan: \texttt{lr=0.24(1 - step/total\_steps), momentum=0.65, nesterov=True} with weight normalization. We perform 10 repetitions for each $\alpha$ value and record the accuracy after 8 epochs of training (\figureref{fig:muon_alphas}).

Next, we tune F-Muon specifically with $\alpha = 0.5$, obtaining optimal hyperparameters \texttt{lr=0.4(1 - step/\allowbreak{}total\_steps)}, \texttt{momentum=0.6}, \texttt{nesterov = True}. Tuned F-Muon achieves $94.02 \pm 0.13\%$ validation accuracy after 8 epochs (averaged over 200 runs), matching Muon's accuracy and variance. We again measure the validation accuracy as a function of $\alpha$ (\figureref{fig:fmuon_alphas}) and observe that even at $\alpha=0.1$, the accuracy substantially exceeds that of vanilla NSGD.

For S-Muon with $\alpha=0.5$, we tune all hyperparameters to find the optimal configuration \texttt{lr=0.42(1 - step/\allowbreak{}total\_steps)}, \texttt{momentum=0.63}, \texttt{nesterov = True}, \texttt{sign\_lr\_coeff = 0.003}, achieving $94.03 \pm 0.13\%$ validation accuracy, which slightly exceeds vanilla Muon's performance.

\begin{figure}[htbp]
\floatconts
  {fig:diff_alphas}
  {\caption{Mean validation accuracies for F-Muon with different $\alpha$}}
  {%
    \subfigure[With parameters tuned for Muon]{\label{fig:muon_alphas}%
      \includegraphics[width=0.48\linewidth]{figs/muon_tuned_diff_alpha.pdf}}%
    \hfill
    \subfigure[With parameters tuned for F-Muon]{\label{fig:fmuon_alphas}%
      \includegraphics[width=0.48\linewidth]{figs/fmuon_tuned_diff_alpha.pdf}}
  }
\end{figure}

The Muon-level performance is remarkable given that F-Muon and S-Muon operate with substantially different constraint geometries. \figureref{fig:cifar_ball} visualizes F-Muon by plotting the LMO balls of Muon and F-Muon (scaled by actual learning rates) in the 2D space of singular values. S-Muon cannot be visualized in this manner because the $l_\infty$ norm is not a function of singular values alone, and visualizing $\norms{\cdot}$ for $\Rmn$ with $m, n > 2$ requires at least 4D space. Nevertheless, the LMO ball of S-Muon clearly differs substantially from Muon's, as the effective SignSGD learning rate $\texttt{lr}(1-\alpha)\texttt{sign\_lr\_coeff} = 6.3 \times 10^{-4}$ is comparable to typical SignSGD learning rates in deep learning.

Notably, even the pathological case $\alpha > 1$—which corresponds to an LMO constraint region that is not a norm ball—achieves accuracy nearly identical to vanilla Muon.

These observations raise fundamental questions about the sensitivity of LMO-based algorithms to the shape of the constraint region.

\begin{figure}[htbp]
\floatconts
  {fig:cifar_ball}
  {\caption{Visualization of the LMO balls for Muon and F-Muon.}}
  {\includegraphics[width=0.6\linewidth]{figs/norms/fstardual_cifar.pdf}}
\end{figure}

\subsection{NanoGPT Speedrun}

We evaluate F-Muon and S-Muon with $\alpha=0.5$ against Muon, SignSGD, and NSGD on the NanoGPT speedrun benchmark \citep{modded_nanogpt_2024}. The optimal hyperparameters are shown in the legend of \figureref{fig:gpt_loss}, with \texttt{sign\_sgd\_coeff} values of 0.0003/0.07 for S-Muon. After 1750 training steps, F-Muon achieves a cross-entropy loss of 3.281, S-Muon achieves 3.287, and Muon achieves 3.279, falling below the target threshold of 3.280. As illustrated in \figureref{fig:gpt_loss}, these differences are negligible. Notably, F-Muon represents a convex combination of Muon and NSGD, despite NSGD performing poorly in isolation. The same observation holds for S-Muon.

\begin{figure}[htbp]
\floatconts
  {fig:gpt_loss}
  {\caption{The validation loss for NanoGPT}}
  {\includegraphics[width=0.7\linewidth]{figs/nanogpt/val_loss_vs_step.pdf}}
\end{figure}

As observed in the CIFAR airbench experiments, setting $\alpha=-0.1$ for F-Muon (corresponding to the no-ball configuration) yields a loss of 3.2818, representing only a marginal difference from the baseline.

Notably, F-Muon with the NSGD component not scaled by Muon's rule yields a loss of 3.288 (an increase of 0.007), while S-Muon scaled with Muon's rule achieves a loss of 3.292 (an increase of 0.005).

\subsection{GPT-2 Medium Speedrun}
We scale from NanoGPT to GPT-2 Medium. After testing for 5960 steps we get 2.9215 loss for F-Muon and 2.9235 for S-Muon, while for Muon it is 2.9198 (the speedrun threshold is 2.92).

\subsection{NanoGPT Fine-Tuning}
\label{subsec:finetune}

We fine-tuned the NanoGPT framework by Karpathy \citep{Karpathy2022} using the standard \emph{NanoGPT-medium} configuration, which corresponds to GPT-2 Medium. This model consists of 24 transformer layers, a hidden dimension of 1024, 16 attention heads, and approximately 345 million parameters. We selected the \emph{Tiny Stories} corpus \citep{eldan2023tinystoriessmalllanguagemodels} as the training dataset for its high entropy and structural diversity, which amplify the differences in optimization dynamics. All training runs were initialized with the same random seed, weight initialization, and learning rate schedule to ensure that performance differences arose solely from the choice of optimizer.

For all one-dimensional layers, we used AdamW with a learning rate of $1\!\times\!10^{-3}$. Since momentum exhibited negligible influence on training dynamics, it was held constant across all experiments. \figureref{fig:nanogptftexps} presents a comparative analysis of optimization performance.

\begin{figure}[htbp]
\floatconts
  {fig:nanogptftexps}
  {\caption{Comparison of validation loss for Muon, F-Muon, and S-Muon across a range of learning rates. Stars denote the best learning rate identified for each optimizer.}}
  {\includegraphics[width=0.8\linewidth]{figs/nanogpt/optimizers_comparison.pdf}}
\end{figure}

\figureref{fig:nanogptftexps2} presents the training and validation loss curves at the optimal learning rate for each optimizer. While F-Muon and S-Muon maintain consistent behavior, vanilla Muon achieves the lowest loss overall, outperforming other algorithms by a small margin.

\begin{figure}[htbp]
\floatconts
  {fig:nanogptftexps2}
  {\caption{Train and validation loss at the optimal learning rate for each optimizer.}}
  {\includegraphics[width=\linewidth]{figs/nanogpt/Nanogpt finetune results.pdf}}
\end{figure}

\section{Related Work and Discussion}

\subsection{Algorithms for Vectors $\rightarrow$ Algorithms for Matrices}

The updates of LMO optimizers exhibit striking similarities between vector $l_p$ norms and matrix Schatten $S_p$ norms, as illustrated in \tableref{tbl:mat_vs_vec_lmo}. These parallels extend beyond the update formulas themselves to empirical performance characteristics. SignSGD closely resembles Adam, as noted in \citep{bernstein2024oldoptimizernewnorm}, and both Adam and Muon perform well when training large models \citep{zhao2025deconstructing, liu2025muon}. NSGD maintains identical updates in both vector and matrix cases. Greedy Coordinate Descent is rarely applied to high-dimensional problems, which provides perspective on why one-rank Neon underperforms in such settings.

\begin{table}[htbp]
\floatconts
  {tbl:mat_vs_vec_lmo}
  {\caption{LMO optimizers in Schatten $S_p$ norms and in $l_p$ norms. $g$ is the gradient. When it is a matrix, $g = \mU \mSigma \mV^\top$}}
  {%
    \begingroup
    \def\arraystretch{1.2}
    \resizebox{\linewidth}{!}{%
      \begin{tabular}{|l|c|c|c|}
        \arrayrulecolor{black}\hline
        Algorithm                             & LMO constraint set $\mathcal{D}$ & LMO                                                         & Reference                            \\
        \arrayrulecolor{black}\hline
        \arrayrulecolor{black}\hline
        Normalized SGD                     & $l_2$-ball, $S_2$-ball          & $-\eta \tfrac{g}{\norm{g}_2} = -\eta \tfrac{g}{\normf{g}}$ & \citep{hazan2015beyond}              \\
        Momentum Normalized SGD            & Ball in $l_2$, or Ball in $S_2$ & $-\eta \tfrac{g}{\norm{g}_2} = -\eta\tfrac{g}{\normf{g}}$  & \citep{cutkosky2020momentum}         \\
        \arrayrulecolor{black}\hline
        SignSGD                            & Ball in Max-norm $l_\infty$     & $-\eta \sign(g)$                                            & \citep[Thm. 1]{bernstein2018signsgd} \\
        Signum                             & Ball in Max-norm $l_\infty$     & $-\eta \sign(g)$                                            & \citep[Thm. 3]{bernstein2018signsgd} \\
        \hdashline
        Muon                               & Ball in Spectral $S_\infty$     & $-\eta \mU\mV^\top$                                             & \citep{jordan2024muon}               \\
        \arrayrulecolor{black}\hline
        Gauss-Southwell Coordinate Descent & Ball in $l_1$                   & $-\eta \sum_{i \in \argmax|g_i^t|} \sign(g_i^t)e_i$                       & \citep[p. 19]{shi2016primer}         \\
        \hdashline
        Neon                               & Ball in Nuclear $S_1$           & $-\eta \vu_1 \vv_1^\top$                                        & This work                            \\
        \arrayrulecolor{black}\hline
      \end{tabular}%
    }%
    \endgroup
  }
\end{table}

\subsection{Improvements of Muon}

Since Muon \citep{jordan2024muon} is a highly efficient optimizer for functions of weight matrices, substantial research has focused on two objectives: further improving its performance and explaining its success.

A large number of applications and improvements of Muon have been proposed in less than a year. \citep{liu2025muon} adapted the algorithm for training language models larger than NanoGPT. \citep{shah2025practical} enabled efficient hyperparameter transfer by combining Muon with maximal update parametrization. To construct their COSMOS optimizer, \citep{chen2025cosmoshybridadaptive} applied computationally intensive updates of the SOAP optimizer \citep{vyas2025soap} to a low-dimensional ``leading eigensubspace'' while using memory-efficient methods like Muon for the remaining parameters. \citep{amsel2025polar, grishina2025chebyshev} proposed more efficient alternatives to the Newton-Schulz algorithm. \citep{si2025adamuon} introduced AdaMuon, which combines element-wise adaptivity with orthogonal updates. We expect that similar techniques can be applied to our optimizers as well. For example, F-Muon and S-Muon also benefit from faster alternatives to Newton-Schulz iterations, and Fanions may serve as an effective substitute for Muon in COSMOS, as we have shown in \sectionref{sec:matrix-side} that the Lanczos algorithm is substantially faster than Newton-Schulz iterations on very large matrices.

\subsection{Theory behind Muon}

<<<<<<< HEAD
Common important drawback of the analyses is the consideration of the convergence by the norm of the gradient. As we showed in our experiments on CIFAR \cref{sec:cifar_underhood}, the gradient norm may decrease only by a factor of ten even when the accuracy reaches 100\%.
=======
There has been a prolonged gap in the theoretical understanding of Muon, excluding the simplistic derivation of \citep{bernstein2025deriving} based on \citep{bernstein2024oldoptimizernewnorm}. This gap, in our view, remains incompletely closed. For example, \citep{kovalev2025understanding} provided convergence guarantees for Muon in various settings, from which, however, Muon's empirical supremacy cannot be recovered. Indeed, although the obtained bounds depend on the norm choice, the convergence asymptotics remain the same as for NSGD and other optimizers: $K = \cO(\epsilon^{-4})$ in the $L$-smooth stochastic case.
>>>>>>> c40078da

A similar limitation affects \citep{riabinin2025gluon}, where the $L$-smoothness assumption is replaced with a more practical $(L_0, L_1)$-smoothness. By estimating smoothness and substituting it into their Theorem 1, the authors recovered the optimal fine-tuned step sizes reported by \citep{pethick2025training}. However, they did not demonstrate the optimality of the spectral or RMS-to-RMS norm, which is observed in practice, as our comparison with NSGD highlights.

A common limitation of these analyses is their focus on convergence measured by the gradient norm. As we showed in our CIFAR experiments, the gradient norm may decrease by only a factor of ten when the accuracy reaches 100\%.

We hypothesize that the stark performance discrepancy between Neon and Muon, both of which are described by the Stochastic Conditional Gradient \citep{pethick2025training} or Gluon frameworks, lies in the structure of the norm ball or in the preconditioner interpretation \citep{pethick2025trainingneuralnetworksscale}, which warrants further investigation.

\subsection{The LMO and Error Feedback}

As previously mentioned, rank-$k$ unsharded Dion without error feedback and update scaling is equivalent to Fanion-$k$. Since error feedback is crucial for Dion, as demonstrated by the ablation study in \citep{ahn2025dion}, F-Fanions and S-Fanions would benefit from it as well. In federated learning, error feedback proves effective even for compressed Muon \citep{gruntkowska2025efmuon}. Fanions and S-Fanions offer a transmission advantage, requiring fewer bits: $\sum_{i=1}^k \vu_i \vv_i^\top$ can be efficiently transmitted as $\{\vu_1, \vv_1, \dots, \vu_k, \vv_k\}$ ($(m+n)\times k$ floats), while the sign component can be encoded in $m \times n$ bits. Thus, compression is inherently built into the representation. Moreover, there is an intriguing possibility to construct differentially private Fanions and S-Fanions using more optimal non-Gaussian noise, as was done with DP-SignSGD \citep{jang2024dplogsign}. We leave this for future research.

\subsection{The nuclear norm in the LMO}

We discovered during the preparation of this article that the nuclear norm has already been explored in the context of the linear minimization oracle. \citep{pethick2025sam} applied it to create $\nu$SAM, a novel sharpness-aware minimization technique. It would be interesting to substitute $\normn{\cdot}$ with $\normkfk{\cdot}^\dagger$ in their approach. Since the SAM neighborhood becomes more diverse, using $k > 1$ might enhance the accuracy boost while preserving a small memory footprint and minimal time overhead when Dion-style power iterations are employed.

\subsection{Orthogonal research}

Fanions, F-Fanions, and S-Fanions benefit from the general theoretical description in \citep{riabinin2025gluon}, where better learning rates can be predicted by calculating the trajectory smoothness. They could be transformed into Drop-Fanions by updating only selected layers, as in \citep{gruntkowska2025dropmuon}. They can be viewed as approximations of the Non-Euclidean Proximal Point Method for the corresponding norms \citep{gruntkowska2025noneuclideanbroximal}. They can be clipped to produce ClippedScion-like algorithms \citep{pethick2025generalizedgradientnormclipping}. They could be made more memory-efficient through the zero-order techniques that proved effective for Muon \citep{petrov2025zeromuon}. Finally, the results from \citep{shulgin2025inexactmuon} can be used to explain the robustness of Muon to the norm changes observed in our experiments and to theoretically derive faster yet effective approximate schemes for calculating the LMO; power iterations with a limited number of iterations represent a promising direction for this analysis.

\section{Conclusion}

In this article, we addressed the central question of why one should constrain by the spectral or any other operator norm in deriving Muon-like updates, and how alternative norms affect performance and computational cost. Our answer is that the choice of matrix norm is remarkably flexible: properly-tuned variants based on alternative norms can match or even slightly exceed Muon's performance on real-world tasks, while offering additional benefits such as improved learning rate robustness.

We generalized several successful algorithms, including Muon, Dion, and $\nu$SAM, to LMO-based algorithms using the family of norms dual to Ky Fan $k$-norms, yielding the Fanion family with low-rank updates. We further proposed the technique of regularizing these updates by combining them with NSGD or SignSGD, creating the F-Fanion and S-Fanion families through the $\norm{\cdot}_{\mathrm{F-KF-k}}$ and $\norm{\cdot}_{\mathrm{C^\dagger-KF-k}}$ norms. Our experiments demonstrate that F-Muon and S-Muon achieve competitive performance with Muon on CIFAR-10 airbench and NanoGPT tasks, confirming that the underlying norm constraint can be significantly modified without sacrificing effectiveness.

However, our results also reveal that not every LMO-based algorithm is effective: Neon (rank-one Fanion) underperforms despite sharing the same theoretical convergence asymptotics as Muon in existing bounds. We suggest that future work on non-Euclidean LMO algorithms should explain in the corollaries to their convergence theorems the empirical superiority of Muon over other Fanions, and ideally account for the robustness of F-Muon and S-Muon as well. Without such refinements, it is difficult to believe that current theoretical bounds are relevant for practitioners.

\section{Author Contributions}

IO suggested using the nuclear norm in the \citep{bernstein2024oldoptimizernewnorm} framework. DM presented the problem at the MIPT optimization course. IK suggested using composite norms (though not the ones that induce F-Fanions and S-Fanions) and helped to draft and rewise the manuscript. NK suggested Lanczos algorithm as the most precise means to compute Fanions' updates, conducted experiments to prove this, and wrote \sectionref{sec:matrix-side}. AV conducted the finetuning of NanoGPT on Tiny Stories and wrote \sectionref{subsec:finetune}. All other work was done by AK: constructing Fanions, F-Fanions, S-Fanions, experimenting on the Linear Least Squares, CIFAR-airbench and NanoGPT pretrain, and writing the manuscript.

\bibliography{icomp2024_conference}

\appendix
\section{LMO for Neural Networks}\label{sec:lmo_for_nn}

In a typical neural network, the objective function $F$ depends on a set of weight matrices $\{ \mW_1, \mW_2, \ldots \}$. The optimization framework we have described is applied in a layer-wise fashion. At each iteration $t$, a stochastic gradient $g(\mX^t, \xi^t)$ is computed using a mini-batch of data with the $\xi^t$ noise via backpropagation. This yields a separate gradient component, $\mG_i^t$, for each matrix $\mX_i$. The LMO-based update rule is then applied to each matrix $\mX_i$ using its corresponding gradient component $\mG_i^t$.

\section{Proof of Lemma on Dual of Convex Combinations}\label{sec:proof_dual_conv_comb}

We provide here the proof of \lemmaref{lemma:dual_to_conv_comb}.

\begin{proof}
	Let us first prove the lemma for the case $n = 2$. Denote $f(x) = \alpha_1 \norm{x}_{(1)}$ and $g(x) = \alpha_2 \norm{x}_{(2)}$, such that $\norm{x} = f(x) + g(x)$. Recall two standard facts:
	\begin{enumerate}
		\item For any norm $\norm{\cdot}$ and $\lambda>0$,
		      \[
			      (\lambda \norm{\cdot})^*(y) =
			      \sup_{x}\bigl( \langle y,x \rangle - \lambda \norm{x}\bigr)
			      = \delta_{\lambda \cB_{\norm{\cdot}^\dagger}}(y)\,,
		      \]
		      i.e., the indicator function of the scaled dual ball.
		\item The Fenchel conjugate of a sum satisfies
		      \[
			      (f+g)^*(y) = \inf_{u+v=y} \bigl(f^*(u) + g^*(v)\bigr)\,.
		      \]
	\end{enumerate}
	Applying these to $f$ and $g$, we have
	\[
		f^*(u) = \delta_{\alpha_1 \cB_{\norm{\cdot}_{(1)}^\dagger}}(u)\,,
		\quad
		g^*(v) = \delta_{\alpha_2 \cB_{\norm{\cdot}_{(2)}^\dagger}}(v)\,.
	\]
	Thus,
	\[
		\norm{\cdot}^*(y)
		= (f+g)^*(y)
		= \inf_{u+v=y}
		\bigl(
		\delta_{\alpha_1 \cB_{\norm{\cdot}_{(1)}^\dagger}}(u)
		+
		\delta_{\alpha_2 \cB_{\norm{\cdot}_{(2)}^\dagger}}(v)
		\bigr)
		=
		\delta_{\alpha_1 \cB_{\norm{\cdot}_{(1)}^\dagger}+\alpha_2 \cB_{\norm{\cdot}_{(2)}^\dagger}}(y).
	\]
	By definition, the conjugate of a norm is exactly the indicator of its dual unit ball:
	\[
	\norm{\cdot}^*(y) = \delta_{\cB_{\norm{\cdot}^\dagger}}(y)\,.
	\]
	Therefore, $\cB_{\norm{\cdot}^\dagger} = \alpha_1 \cB_{\norm{\cdot}_{(1)}^\dagger} + \alpha_2 \cB_{\norm{\cdot}_{(2)}^\dagger}$.

	Now we prove the general case by induction. The base case ($n=2$) is already proven. Suppose that the assumption of the lemma holds for $n = k$. Then, for $n = k + 1$,
	\[
	\norm{x} = \sum_{i = 1}^k \alpha_i \norm{x}_{(i)} + \alpha_{k + 1}\norm{x}_{(k + 1)} = \norm{x}_{(1:k)} + \alpha_{k + 1}\norm{x}_{(k + 1)}\,.
	\]
	Applying the result for $n=2$ combined with the induction assumption, we obtain
	\[
	\cB_{\norm{\cdot}^\dagger} = \cB_{\norm{\cdot}_{(1:k)}^\dagger} + \alpha_{k + 1} \cB_{\norm{\cdot}_{(k + 1)}^\dagger} = \sum_{i = 1}^{k + 1} \alpha_i \cB_{\norm{\cdot}_{(i)}^\dagger}\,,
	\]
	which proves the lemma.
\end{proof}

\section{Norms $\normfstar{\cdot}^\dagger$ and $\normftwo{\cdot}^\dagger$}

Based on the \lemmaref{lemma:dual_to_conv_comb}, we immediately find $\normfstar{\cdot}^\dagger$, which is related to F-Muon update. Indeed, after setting $\beta=1-\alpha$ and remembering that for smooth and bounded cases we can use $\min$ instead of $\inf$, we get
\begin{equation}\label{eq:normfstardual}
  \normfstar{\mY}^\dagger = \min_{\mZ} \min_t\{t, s.t. \norms{\mZ}\leq \alpha t, \normf{\mY-\mZ}\leq (1-\alpha) t\}
\end{equation}

If $\alpha = 1$, then $\mZ = \mY$, and we get $\normfstar{\mY}^\dagger = \norms{\mY}$. If $\alpha = 0$, then $\mZ = 0$, and we get $\normfstar{\mY}^\dagger = \normf{\mY}$.

Similarly, we find $\normftwo{\cdot}^\dagger$, which is related to F-Neon update:
\begin{equation}\label{eq:normftwodual}
  \normftwo{\mY}^\dagger = \min_{\mZ} \min_t\{t, s.t. \normn{\mZ}\leq \alpha t, \normf{\mY-\mZ}\leq (1-\alpha) t\}
\end{equation}

If $\alpha = 1$, then $\mZ = \mY$, and we get $\normftwo{\mY}^\dagger = \normn{\mY}$. If $\alpha = 0$, then $\mZ = 0$, and we get $\normftwo{\mY}^\dagger = \normf{\mY}$.

Unfortunately, $\normfstar{\cdot}^\dagger$ and $\normftwo{\cdot}^\dagger$ do not have a closed-form expression.

\section{Visualization of different matrix norms}
\subsection{Duals to F* and F2 norms}

It follows from \lemmaref{lemma:dual_to_conv_comb} that the norm ball in $\normfstar{\cdot}^\dagger$ is the Minkowski sum of the norm ball in $\alpha\normn{\cdot}$ and $(1-\alpha)\normf{\cdot}$ and the norm ball in $\normftwo{\cdot}^\dagger$ is the Minkowski sum of the norm ball in $\alpha\norms{\cdot}$ and $(1-\alpha)\normf{\cdot}$.

In \figureref{fig:fduals} we plot these norms. On x-axis and y-axis, there are singular values $\sigma_1$, $\sigma_2$ respectively of a matrix from $\R^{m\times n}$ with $\min\{m,n\}=2$.

\begin{figure}[htbp]
\floatconts
  {fig:fduals}
  {\caption{Balls in the duals to F* and F2 norms for different $\alpha$}}
  {%
    \subfigure[lmo balls for F-Muon for different $\alpha$]{\label{fig:fstardual}%
      \includegraphics[width=0.48\linewidth]{figs/norms/fstardualball.pdf}}%
    \hfill
    \subfigure[lmo ball for F-Neon for different $\alpha$]{\label{fig:ftwodual}%
      \includegraphics[width=0.48\linewidth]{figs/norms/ftwodualball.pdf}}
  }
\end{figure}

\subsection{The Ky Fan norm and its dual}

1-balls in $l_\infty$, $l_1$ and $l_2$ norms are well-known from textbooks. But what about the Ky Fan $k$-norm? How can it be represented?

To showcase the complex structure of the Ky Fan $k$-norm and its dual, we suggest the illustrations \figureref{fig:kyfan_combined} with the ball in the Ky Fan $2$-norm in \figureref{fig:kyfan} and its dual in \figureref{fig:kyfandual}. On x-, y-, and z-axes, there are singular values $\sigma_1$, $\sigma_2$, and $\sigma_3$ respectively of a matrix from $\R^{m\times n}$ with $\min\{m,n\}=3$. In this particular case, we do not sort the singular values. In the proposed representation, we actually plot balls in the Top-$2$ norm $\max\{\abs{x}+\abs{y}, \abs{x}+\abs{z}, \abs{y}+\abs{z}\}$ and its dual norm $\max\{\max(\abs(x),\abs{y},\abs{z}), \frac{1}{2} (\abs{x}+\abs{y}+\abs{z})\}$. The resulting balls are much more complex than balls in $l_\infty$, $l_1$ and $l_2$ norms.

In fact, those balls can be described easier if we use the results from \citep{yu2012arithmetic}. The Ky Fan $2$-norm ball is an intersection of three $l_1$ balls in $(x,y)$, $(x, z)$, and $(y,z)$ spaces. The 1-ball in the dual Ky Fan $2$-norm is an intersection of 1-ball the in $l_\infty$ norm and $\frac{1}{2}$-ball in the $l_1$ norm.

\begin{figure}[htbp]
\floatconts
  {fig:kyfan_combined}
  {\caption{Ky Fan 2-norm and its dual}}
  {%
    \subfigure[The Ky Fan $2$-norm]{\label{fig:kyfan}%
      \includegraphics[width=0.45\linewidth]{figs/norms/KyFan.pdf}}%
    \hfill
    \subfigure[Dual to the Ky Fan $2$-norm]{\label{fig:kyfandual}%
      \includegraphics[width=0.45\linewidth]{figs/norms/KyFanDual.pdf}}
  }
\end{figure}

\section{More data for Linear Least Squares}
\label{sec:lls_plots_section}

\begin{table}[htbp]
\floatconts
  {tbl:lls_lrs_app}
  {\caption{Tuning lrs and momentum coefficients}}
  {%
    \begin{tabular}{|c|c|c|c|}
      \arrayrulecolor{black}\hline
      Algorithm & \texttt{lr}  & \texttt{momentum}  & Iterations to 0.001 loss \\
      \arrayrulecolor{black}\hline
      Muon & 0.007 & 0.5 & 1060 \\
      \hdashline
      NSGD & 0.08 & 0.95 & 1020 \\
      F-Muon & 0.015 & 0.7 & 910 \\
      \hdashline
      SignSGD & 0.016 $\times$ 0.01 & 0.95 & 2650 \\
      S-Muon & 0.011 & 0.9 & 890 \\
      \arrayrulecolor{black}\hline
    \end{tabular}%
  }
\end{table}

\begin{figure}[htbp]
\floatconts
  {fig:app_lls}
  {\caption{More images for Linear least squares problem for a 500x500 matrix}}
  {%
    \subfigure[The spectral norm of the gradient]{\label{fig:lls_op_grad_norm}%
      \includegraphics[width=0.6\linewidth]{figs/simple_lls/gradient_spectral_norm_vs_iteration_long_run.pdf}}%
    \vspace{1em}
    \subfigure[The nuclear norm of the gradient]{\label{fig:lls_nuclear_grad_norm}%
      \includegraphics[width=0.6\linewidth]{figs/simple_lls/gradient_nuclear_norm_vs_iteration_long_run.pdf}}%
    \vspace{1em}
    \subfigure[The loss over time]{\label{fig:lls_loss_time}%
      \includegraphics[width=0.6\linewidth]{figs/simple_lls/loss_vs_time_long_run.pdf}}
  }
\end{figure}

\section{Under the hood of CNN on CIFAR-10}
\label{sec:cifar_underhood}

Most bounds for Muon and other LMO-algorithms are given for the norm of the gradient \citep{kovalev2025understanding, pethick2025training, riabinin2025gluon,kovalev2025noneuclideansgdstructuredoptimization}. Accordingly, it is natural to measure those norms on a real deep learning problem.

\begin{table}[htbp]
\floatconts
  {tbl:cifar_lrs}
  {\caption{Parameters for CIFAR-airbench. \texttt{sign\_lr\_mult} for S-Muon is 0.003}}
  {%
    \begin{tabular}{|c|c|c|c|}
      \arrayrulecolor{black}\hline
      Method & \texttt{lr}  & \texttt{momentum}  & val\_accuracy, \% \\
      \arrayrulecolor{black}\hline
      NSGD & 0.5 & 0.95 & $91.6 \pm 0.52$ \\
      \hdashline
      SignSGD & 0.003 & 0.95 & $91.54 \pm 0.26$ \\
      \hdashline
      Muon & 0.24 & 0.6 & $94.01 \pm 0.10$ \\
      F-Muon & 0.40 & 0.6 & $94.01 \pm 0.13$\\
      \hdashline
      S-Muon & 0.42 & 0.63 & $94.03 \pm 0.13$ \\
      \hdashline
      Neon & 0.24 & 0.6 & $69.8 \pm 0.5$ \\
      F-Neon & 0.40 & 0.6 & $87.15 \pm 0.24$\\
      \hdashline
      Fanion-5 & 0.24 & 0.6 & $80.69 \pm 1.25$ \\
      F-Fanion-5 & 0.40 & 0.6 & $86.66 \pm 0.65$\\
      \arrayrulecolor{black}\hline
    \end{tabular}%
  }
\end{table}

We compare Muon, F-Muon, S-Muon, NSGD, SignSGD, Neon, and F-Neon, Fanion-5, and F-Fanion-5 on CIFAR-airbench. NSGD and SignSGD are not heavily tuned. The hyperparameters of Neon, F-Neon, Fanion-5, and F-Fanion-5 are taken from Muon and F-Muon. The parameters are in the table \tableref{tbl:cifar_lrs}. val\_accuracy is for the the weighted variant. However, to preserve the algorithms, we do not normalize the weights of the network each iteration.

We log train and validation accuracy, and nuclear, gradient, and spectral norms of the gradients of conv1.weight and conv2.weight for all the layers. The gradient norms decrease only by the order of ten maximum during training, while train accuracy reaches full 100\% for Muon, S-Muon, and F-Muon.

\begin{figure}[htbp]
\floatconts
  {fig:cifar_accs}
  {\caption{Different optimizers on CIFAR airbench without weight normalization}}
  {%
    \subfigure[Train accuracy]{\label{fig:train_acc_cifar}%
      \includegraphics[width=0.7\linewidth]{figs/cifar_logger/train_acc.pdf}}%
    \vspace{1em}
    \subfigure[Validation accuracy]{\label{fig:val_acc_cifar}%
      \includegraphics[width=0.7\linewidth]{figs/cifar_logger/val_acc.pdf}}
  }
\end{figure}

\begin{figure}[htbp]
\floatconts
  {fig:total_norms_cifar}
  {\caption{Matrix norms of the whole gradient of CIFAR CNN}}
  {%
    \subfigure[Total Frobenius norm]{\label{fig:total_fro_norm_cifar}%
      \includegraphics[width=0.7\linewidth]{figs/cifar_logger/total_frobenius.pdf}}%
    \vspace{1em}
    \subfigure[Total spectral norm]{\label{fig:total_spectral_norm_cifar}%
      \includegraphics[width=0.7\linewidth]{figs/cifar_logger/total_spectral.pdf}}%
    \vspace{1em}
    \subfigure[Total nuclear norm]{\label{fig:total_nuclear_norm_cifar}%
      \includegraphics[width=0.7\linewidth]{figs/cifar_logger/total_nuclear.pdf}}
  }
\end{figure}

\begin{figure}[htbp]
\floatconts
  {fig:norms_conv1_vs_conv2}
  {\caption{Matrix norms of layer2.conv1 (left) and layer2.conv2 (right) gradients of CIFAR CNN}}
  {%
    \subfigure[Frobenius norm of layer2.conv1]{\label{fig:fro_conv1}%
      \includegraphics[width=0.45\linewidth]{figs/cifar_logger/layers_2_conv1_weight_frobenius.pdf}}%
    \hfill
    \subfigure[Frobenius norm of layer2.conv2]{\label{fig:fro_conv2}%
      \includegraphics[width=0.45\linewidth]{figs/cifar_logger/layers_2_conv2_weight_frobenius.pdf}}%
    \vspace{1em}
    \subfigure[Spectral norm of layer2.conv1]{\label{fig:spec_conv1}%
      \includegraphics[width=0.45\linewidth]{figs/cifar_logger/layers_2_conv1_weight_spectral.pdf}}%
    \hfill
    \subfigure[Spectral norm of layer2.conv2]{\label{fig:spec_conv2}%
      \includegraphics[width=0.45\linewidth]{figs/cifar_logger/layers_2_conv2_weight_spectral.pdf}}%
    \vspace{1em}
    \subfigure[Nuclear norm of layer2.conv1]{\label{fig:nuc_conv1}%
      \includegraphics[width=0.45\linewidth]{figs/cifar_logger/layers_2_conv1_weight_nuclear.pdf}}%
    \hfill
    \subfigure[Nuclear norm of layer2.conv2]{\label{fig:nuc_conv2}%
      \includegraphics[width=0.45\linewidth]{figs/cifar_logger/layers_2_conv2_weight_nuclear.pdf}}
  }
\end{figure}

\section{Technical details of the experiments}

\paragraph{CIFAR airbench} We used NVIDIA RTX A4000.

\paragraph{NanoGPT pretrain} We used the standard setting of 8 $\times$ H100 as documented in \citep{modded_nanogpt_2024}. 

\paragraph{NanoGPT Fine-tuning.} Experiments were conducted on a single NVIDIA RTX 4090 (24GB) GPU using PyTorch~2.8 with CUDA~12.8 and cuDNN~9.0, running on a workstation equipped with an Intel Core i9-14900KS CPU and 128 GB of RAM. No distributed or mixed-hardware training setups were used, ensuring a strictly controlled and unbiased comparison across optimizers.

A uniform training protocol was applied to all runs, including identical batch size, warm-up and cosine decay learning rate schedule, gradient clipping strategy, and validation split. Our optimization methods were integrated into the NanoGPT training loop without modifying the model architecture or preprocessing pipeline. Model quality was primarily evaluated using validation loss tracked over 200 training steps.

\end{document}<|MERGE_RESOLUTION|>--- conflicted
+++ resolved
@@ -105,14 +105,8 @@
 \begin{itemize}
 	\item Synthetic least squares experiment
 	\item CIFAR-10 airbench \citep{cifar2023airbench}
-<<<<<<< HEAD
 	\item Pre-training NanoGPT and GPT-2 Medium on FineWeb dataset \citep{modded_nanogpt_2024}
-	\item Fine-tuning NanoGPT on Tiny Stories \citep{eldan2023tinystoriessmalllanguagemodels}
-=======
-	\item Pre-training NanoGPT on FineWeb dataset \citep{modded_nanogpt_2024}
-  \item Pre-training GPT-2 medium 
 	\item Fine-tuning NanoGPT on Tiny Stories dataset \citep{eldan2023tinystoriessmalllanguagemodels}
->>>>>>> c40078da
 \end{itemize}
 
 Our experiments reveal important insights into the role of matrix norms in optimization. First, using the example of Neon (the rank-one Fanion), we show that not every LMO-based algorithm is effective, despite sharing the same asymptotics in the general bounds of \citep{kovalev2025understanding} and \citep{riabinin2025gluon}. This suggests that existing theoretical guarantees should be refined to better explain empirical performance.
@@ -438,11 +432,7 @@
 \begin{itemize}
   \item \texttt{momentum} $\in \{0.1, 0.2, 0.3, 0.4, 0.5, 0.6, 0.7, 0.8, 0.9, 0.95\}$ for all algorithms.
   \item \texttt{lr} $\in [0.005, 0.020]$ with step $0.001$ for Muon, F-Muon, and S-Muon.
-<<<<<<< HEAD
   \item \texttt{lr} $\in [5\mathrm{e}{-5},\, 2\mathrm{e}{-4}]$ with step $1\mathrm{e}{-5}$.
-=======
-  \item \texttt{lr} $\in [5 \times 10^{-5}, 20 \times 10^{-5}]$ with step $10^{-5}$ for SignSGD.
->>>>>>> c40078da
   \item \texttt{lr} $\in [0.01, 0.10]$ with step $0.001$ for NSGD.
 \end{itemize}
 The tuned parameters and the number of iterations required to converge to $0.001$ are presented in \tableref{tbl:lls_lrs}. For intermediate-rank Fanions, F-Fanions, and S-Fanions, the hyperparameters \texttt{lr}, \texttt{momentum}, and \texttt{sign\_lr\_coeff} are set equal to those of Muon, F-Muon, and S-Muon respectively, as their loss decreases too slowly to reach $0.001$ within a reasonable tuning budget.
@@ -605,15 +595,11 @@
 
 \subsection{Theory behind Muon}
 
-<<<<<<< HEAD
-Common important drawback of the analyses is the consideration of the convergence by the norm of the gradient. As we showed in our experiments on CIFAR \cref{sec:cifar_underhood}, the gradient norm may decrease only by a factor of ten even when the accuracy reaches 100\%.
-=======
 There has been a prolonged gap in the theoretical understanding of Muon, excluding the simplistic derivation of \citep{bernstein2025deriving} based on \citep{bernstein2024oldoptimizernewnorm}. This gap, in our view, remains incompletely closed. For example, \citep{kovalev2025understanding} provided convergence guarantees for Muon in various settings, from which, however, Muon's empirical supremacy cannot be recovered. Indeed, although the obtained bounds depend on the norm choice, the convergence asymptotics remain the same as for NSGD and other optimizers: $K = \cO(\epsilon^{-4})$ in the $L$-smooth stochastic case.
->>>>>>> c40078da
 
 A similar limitation affects \citep{riabinin2025gluon}, where the $L$-smoothness assumption is replaced with a more practical $(L_0, L_1)$-smoothness. By estimating smoothness and substituting it into their Theorem 1, the authors recovered the optimal fine-tuned step sizes reported by \citep{pethick2025training}. However, they did not demonstrate the optimality of the spectral or RMS-to-RMS norm, which is observed in practice, as our comparison with NSGD highlights.
 
-A common limitation of these analyses is their focus on convergence measured by the gradient norm. As we showed in our CIFAR experiments, the gradient norm may decrease by only a factor of ten when the accuracy reaches 100\%.
+A common limitation of these analyses is their focus on convergence measured by the gradient norm. As we showed in our CIFAR experiments \cref{sec:cifar_underhood}, the gradient norm may decrease by only a factor of ten when the accuracy reaches 100\%.
 
 We hypothesize that the stark performance discrepancy between Neon and Muon, both of which are described by the Stochastic Conditional Gradient \citep{pethick2025training} or Gluon frameworks, lies in the structure of the norm ball or in the preconditioner interpretation \citep{pethick2025trainingneuralnetworksscale}, which warrants further investigation.
 
